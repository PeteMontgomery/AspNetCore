<Project>
  <Import Project="..\eng\targets\RuntimeIdentifiers.props" />
  <Import Project="SharedFrameworkOnly.props" />

  <PropertyGroup>
    <!-- This repo does not have solutions to build -->
    <DisableDefaultTargets>true</DisableDefaultTargets>
    <DisableDefaultItems>true</DisableDefaultItems>
    <BuildSolutions>false</BuildSolutions>
    <BuildSiteExtensions Condition="'$(SharedFxRid)' == 'win-x64' OR '$(SharedFxRid)' == 'win-x86'">true</BuildSiteExtensions>

    <OverridePackageOutputPath>false</OverridePackageOutputPath>

    <IsFinalBuild Condition="'$(IsFinalBuild)' == ''">false</IsFinalBuild>

    <SubmoduleRoot>$(RepositoryRoot)src\</SubmoduleRoot>

    <ProductPackageOutputPath>$(ArtifactsDir)$(Configuration)\packages\product\</ProductPackageOutputPath>
    <InternalPackageOutputPath>$(ArtifactsDir)$(Configuration)\packages\internal\</InternalPackageOutputPath>
    <InstallersOutputPath>$(ArtifactsDir)$(Configuration)\installers\</InstallersOutputPath>

    <SignCheckExclusionsFile>$(RepositoryRoot)eng\signcheck.exclusions.txt</SignCheckExclusionsFile>

    <!-- Disable the check which asserts that all managed .NET binaries we distribute are strong-named signed. Workaround for https://github.com/aspnet/AspNetCore-Internal/issues/1501 -->
    <DisableSignCheckStrongName>true</DisableSignCheckStrongName>

    <SharedSourcesFolder>$(RepositoryRoot)src\Shared\</SharedSourcesFolder>
  </PropertyGroup>

  <PropertyGroup Condition=" '$(BuildAllProjects)' == 'true' ">
    <BuildNative>true</BuildNative>
    <BuildManaged>true</BuildManaged>
    <BuildNodeJS>true</BuildNodeJS>
  </PropertyGroup>

  <ItemGroup>
    <SharedSourceDirectories Include="$(SharedSourcesFolder)Hosting.WebHostBuilderFactory\" />
  </ItemGroup>

  <!-- These projects are always excluded, even when -projects is specified on command line. -->
  <ItemGroup>
    <!-- These projects use 'legacy' csproj, which is not supported by dotnet-msbuild. -->
    <ProjectToExclude Include="
                      $(RepositoryRoot)src\Servers\HttpSys\samples\TestClient\TestClient.csproj;
                      $(RepositoryRoot)src\Middleware\WebSockets\samples\TestServer\TestServer.csproj;
                      "
                      Condition=" '$(MSBuildRuntimeType)' == 'Core' " />

    <!-- Exclude the websockets samples for now because they use classic .csproj, which is not yet supported in our build. -->
    <ProjectToExclude Include="$(RepositoryRoot)src\Middleware\WebSockets\samples\**\*.csproj" />

    <!-- These projects are meant to be executed by tests. -->
    <ProjectToExclude Include="
<<<<<<< HEAD
                      $(RepositoryRoot)src\Tools\dotnet-watch\test\TestProjects\**\*.csproj;
                      $(RepositoryRoot)src\Razor\Razor.Design\test\testassets\**\*.*proj;
                      " />
=======
                       $(RepositoryRoot)src\Middleware\WebSockets\samples\**\*.csproj;
                       $(RepositoryRoot)src\Tools\dotnet-watch\test\TestProjects\**\*.csproj;
                       $(RepositoryRoot)src\Razor\Razor.Design\test\testassets\**\*.*proj
                       " />

    <NpmProjectDirectory Include="$(RepositoryRoot)src\Middleware\CORS\test\FunctionalTests\" />

    <ProjectToBuild Condition=" '$(OS)' == 'Windows_NT' AND '$(MSBuildRuntimeType)' != 'Core' " Include="$(RepositoryRoot)src\Servers\**\*.vcxproj">
      <!-- Required to prevent triggering double-builds. See src\Servers\IIS\ResolveIisReferences.targets for details. -->
      <AdditionalProperties Condition="'$(SharedFxRid)' == 'win-x64'">Platform=x64</AdditionalProperties>
      <AdditionalProperties Condition="'$(SharedFxRid)' == 'win-x86'">Platform=x86</AdditionalProperties>
    </ProjectToBuild>

    <ProjectToBuild Include="
                      $(RepositoryRoot)src\DefaultBuilder\**\*.*proj;
                      $(RepositoryRoot)src\Features\JsonPatch\**\*.*proj;
                      $(RepositoryRoot)src\DataProtection\**\*.*proj;
                      $(RepositoryRoot)src\Antiforgery\**\*.*proj;
                      $(RepositoryRoot)src\Hosting\**\*.*proj;
                      $(RepositoryRoot)src\Http\**\*.*proj;
                      $(RepositoryRoot)src\Html\**\*.*proj;
                      $(RepositoryRoot)src\Servers\**\*.csproj;
                      $(RepositoryRoot)src\Servers\**\*.pkgproj;
                      $(RepositoryRoot)src\Security\**\*.*proj;
                      $(RepositoryRoot)src\Shared\**\*.*proj;
                      $(RepositoryRoot)src\Tools\**\*.*proj;
                      $(RepositoryRoot)src\Middleware\**\*.*proj;
                      $(RepositoryRoot)src\Razor\**\*.*proj;
                      $(RepositoryRoot)src\Mvc\**\*.*proj;
                      "
                    Exclude="
                      @(ProjectToExclude);
                      $(RepositoryRoot)**\bin\**\*;
                      $(RepositoryRoot)**\obj\**\*;" />
>>>>>>> 21bdedbe
  </ItemGroup>

  <Choose>
    <!-- Project selection can be overridden on the command line by passing in -projects -->
    <When Condition="'$(Projects)' != ''">
      <ItemGroup>
        <ProjectToBuild Include="$(Projects)" Exclude="@(ProjectToExclude)" />
      </ItemGroup>
    </When>
    <Otherwise>
      <ItemGroup>
        <NpmProjectDirectory Include="$(RepositoryRoot)src\Middleware\CORS\test\FunctionalTests\" />

        <ProjectToBuild Condition=" '$(OS)' == 'Windows_NT' AND '$(BuildNative)' == 'true' " Include="$(RepositoryRoot)src\Servers\**\*.vcxproj">
          <!-- Required to prevent triggering double-builds. See src\Servers\IIS\ResolveIisReferences.targets for details. -->
          <AdditionalProperties Condition="'$(SharedFxRid)' == 'win-x64'">Platform=x64</AdditionalProperties>
          <AdditionalProperties Condition="'$(SharedFxRid)' == 'win-x86'">Platform=x86</AdditionalProperties>
        </ProjectToBuild>

        <ProjectToBuild Include="$(RepositoryRoot)src\Servers\**\*.pkgproj" Condition=" '$(_RunPack)' == 'true' OR '$(BuildAllProjects)' == 'true' "/>

        <ProjectToBuild Condition=" '$(BuildManaged)' == 'true' "
                        Include="
                          $(RepositoryRoot)src\DefaultBuilder\**\*.*proj;
                          $(RepositoryRoot)src\Features\JsonPatch\**\*.*proj;
                          $(RepositoryRoot)src\DataProtection\**\*.*proj;
                          $(RepositoryRoot)src\Antiforgery\**\*.*proj;
                          $(RepositoryRoot)src\Hosting\**\*.*proj;
                          $(RepositoryRoot)src\Http\**\*.*proj;
                          $(RepositoryRoot)src\Html\**\*.*proj;
                          $(RepositoryRoot)src\Servers\**\*.csproj;
                          $(RepositoryRoot)src\Security\**\*.*proj;
                          $(RepositoryRoot)src\Shared\**\*.*proj;
                          $(RepositoryRoot)src\Tools\**\*.*proj;
                          $(RepositoryRoot)src\Middleware\**\*.*proj;
                          $(RepositoryRoot)src\Razor\**\*.*proj;
                          "
                        Exclude="
                          @(ProjectToExclude);
                          $(RepositoryRoot)**\bin\**\*;
                          $(RepositoryRoot)**\obj\**\*;" />
      </ItemGroup>
    </Otherwise>
  </Choose>

  <Import Project="runtimes.props" />
  <Import Project="sources.props" />
  <Import Project="external-dependencies.props" />
  <Import Project="artifacts.props" />
  <Import Project="submodules.props" />
  <Import Project="CodeSign.props" />
</Project><|MERGE_RESOLUTION|>--- conflicted
+++ resolved
@@ -51,46 +51,9 @@
 
     <!-- These projects are meant to be executed by tests. -->
     <ProjectToExclude Include="
-<<<<<<< HEAD
                       $(RepositoryRoot)src\Tools\dotnet-watch\test\TestProjects\**\*.csproj;
                       $(RepositoryRoot)src\Razor\Razor.Design\test\testassets\**\*.*proj;
                       " />
-=======
-                       $(RepositoryRoot)src\Middleware\WebSockets\samples\**\*.csproj;
-                       $(RepositoryRoot)src\Tools\dotnet-watch\test\TestProjects\**\*.csproj;
-                       $(RepositoryRoot)src\Razor\Razor.Design\test\testassets\**\*.*proj
-                       " />
-
-    <NpmProjectDirectory Include="$(RepositoryRoot)src\Middleware\CORS\test\FunctionalTests\" />
-
-    <ProjectToBuild Condition=" '$(OS)' == 'Windows_NT' AND '$(MSBuildRuntimeType)' != 'Core' " Include="$(RepositoryRoot)src\Servers\**\*.vcxproj">
-      <!-- Required to prevent triggering double-builds. See src\Servers\IIS\ResolveIisReferences.targets for details. -->
-      <AdditionalProperties Condition="'$(SharedFxRid)' == 'win-x64'">Platform=x64</AdditionalProperties>
-      <AdditionalProperties Condition="'$(SharedFxRid)' == 'win-x86'">Platform=x86</AdditionalProperties>
-    </ProjectToBuild>
-
-    <ProjectToBuild Include="
-                      $(RepositoryRoot)src\DefaultBuilder\**\*.*proj;
-                      $(RepositoryRoot)src\Features\JsonPatch\**\*.*proj;
-                      $(RepositoryRoot)src\DataProtection\**\*.*proj;
-                      $(RepositoryRoot)src\Antiforgery\**\*.*proj;
-                      $(RepositoryRoot)src\Hosting\**\*.*proj;
-                      $(RepositoryRoot)src\Http\**\*.*proj;
-                      $(RepositoryRoot)src\Html\**\*.*proj;
-                      $(RepositoryRoot)src\Servers\**\*.csproj;
-                      $(RepositoryRoot)src\Servers\**\*.pkgproj;
-                      $(RepositoryRoot)src\Security\**\*.*proj;
-                      $(RepositoryRoot)src\Shared\**\*.*proj;
-                      $(RepositoryRoot)src\Tools\**\*.*proj;
-                      $(RepositoryRoot)src\Middleware\**\*.*proj;
-                      $(RepositoryRoot)src\Razor\**\*.*proj;
-                      $(RepositoryRoot)src\Mvc\**\*.*proj;
-                      "
-                    Exclude="
-                      @(ProjectToExclude);
-                      $(RepositoryRoot)**\bin\**\*;
-                      $(RepositoryRoot)**\obj\**\*;" />
->>>>>>> 21bdedbe
   </ItemGroup>
 
   <Choose>
@@ -127,6 +90,7 @@
                           $(RepositoryRoot)src\Tools\**\*.*proj;
                           $(RepositoryRoot)src\Middleware\**\*.*proj;
                           $(RepositoryRoot)src\Razor\**\*.*proj;
+                          $(RepositoryRoot)src\Mvc\**\*.*proj;
                           "
                         Exclude="
                           @(ProjectToExclude);
