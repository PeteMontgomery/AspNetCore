﻿// Copyright (c) .NET Foundation. All rights reserved.
// Licensed under the Apache License, Version 2.0. See License.txt in the project root for license information.

using System;
using Microsoft.AspNetCore.Razor.Language;
using Microsoft.AspNetCore.Razor.Language.Extensions;
using Microsoft.CodeAnalysis.Razor;

namespace Microsoft.AspNetCore.Mvc.Razor.Extensions
{
    public static class RazorExtensions
    {
        public static void Register(RazorProjectEngineBuilder builder)
        {
            if (builder == null)
            {
                throw new ArgumentNullException(nameof(builder));
            }

            InjectDirective.Register(builder);
            ModelDirective.Register(builder);
            NamespaceDirective.Register(builder);
            PageDirective.Register(builder);

            FunctionsDirective.Register(builder);
            InheritsDirective.Register(builder);
            SectionDirective.Register(builder);

<<<<<<< HEAD
=======
            builder.Features.Add(new DefaultTagHelperDescriptorProvider());
>>>>>>> 989a6c69
            builder.Features.Add(new ViewComponentTagHelperDescriptorProvider());

            builder.AddTargetExtension(new ViewComponentTagHelperTargetExtension());
            builder.AddTargetExtension(new TemplateTargetExtension()
            {
                TemplateTypeName = "global::Microsoft.AspNetCore.Mvc.Razor.HelperResult",
            });

            builder.Features.Add(new ModelExpressionPass());
            builder.Features.Add(new PagesPropertyInjectionPass());
            builder.Features.Add(new ViewComponentTagHelperPass());
            builder.Features.Add(new RazorPageDocumentClassifierPass());
            builder.Features.Add(new MvcViewDocumentClassifierPass());
            builder.Features.Add(new AssemblyAttributeInjectionPass());
            builder.Features.Add(new InstrumentationPass());

            builder.SetImportFeature(new MvcImportProjectFeature());
        }

        #region Obsolete
        public static void Register(IRazorEngineBuilder builder)
        {
            if (builder == null)
            {
                throw new ArgumentNullException(nameof(builder));
            }

            InjectDirective.Register(builder);
            ModelDirective.Register(builder);
            NamespaceDirective.Register(builder);
            PageDirective.Register(builder);

            FunctionsDirective.Register(builder);
            InheritsDirective.Register(builder);
            SectionDirective.Register(builder);

            builder.Features.Add(new DefaultTagHelperDescriptorProvider());
            builder.Features.Add(new ViewComponentTagHelperDescriptorProvider());

            builder.AddTargetExtension(new ViewComponentTagHelperTargetExtension());
            builder.AddTargetExtension(new TemplateTargetExtension()
            {
                TemplateTypeName = "global::Microsoft.AspNetCore.Mvc.Razor.HelperResult",
            });

            builder.Features.Add(new ModelExpressionPass());
            builder.Features.Add(new PagesPropertyInjectionPass());
            builder.Features.Add(new ViewComponentTagHelperPass());
            builder.Features.Add(new RazorPageDocumentClassifierPass());
            builder.Features.Add(new MvcViewDocumentClassifierPass());

            if (!builder.DesignTime)
            {
                builder.Features.Add(new AssemblyAttributeInjectionPass());
                builder.Features.Add(new InstrumentationPass());
            }
        }
        #endregion
    }
}<|MERGE_RESOLUTION|>--- conflicted
+++ resolved
@@ -26,10 +26,7 @@
             InheritsDirective.Register(builder);
             SectionDirective.Register(builder);
 
-<<<<<<< HEAD
-=======
             builder.Features.Add(new DefaultTagHelperDescriptorProvider());
->>>>>>> 989a6c69
             builder.Features.Add(new ViewComponentTagHelperDescriptorProvider());
 
             builder.AddTargetExtension(new ViewComponentTagHelperTargetExtension());
